--- conflicted
+++ resolved
@@ -134,7 +134,7 @@
     """
 
     @abstractmethod
-    def element(self, data=None):
+    def element(self, *args, **kwargs):
         """ Create an arbitrary element or an element from given data
 
         If called without 'data' argument, an arbitrary element in the
@@ -441,11 +441,7 @@
         if not self.contains(y):
             raise TypeError('y ({}) is not in space ({})'.format(y, self))
 
-<<<<<<< HEAD
         return float(self._dist(x, y))
-=======
-        return float(self.distImpl(x, y))
->>>>>>> cf894260
 
     class Vector(with_metaclass(ABCMeta, LinearSpace.Vector)):
         """ Abstract vector in a metric space

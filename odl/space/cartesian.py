# Copyright 2014, 2015 The ODL development group
#
# This file is part of ODL.
#
# ODL is free software: you can redistribute it and/or modify
# it under the terms of the GNU General Public License as published by
# the Free Software Foundation, either version 3 of the License, or
# (at your option) any later version.
#
# ODL is distributed in the hope that it will be useful,
# but WITHOUT ANY WARRANTY; without even the implied warranty of
# MERCHANTABILITY or FITNESS FOR A PARTICULAR PURPOSE.  See the
# GNU General Public License for more details.
#
# You should have received a copy of the GNU General Public License
# along with ODL.  If not, see <http://www.gnu.org/licenses/>.

"""CPU implementations of `n`-dimensional Cartesian spaces.

This is a default implementation of :math:`A^n` for an arbitrary set
:math:`A` as well as the real and complex spaces :math:`R^n` and
:math:`C^n`. The latter two each come in a basic version with vector
multiplication only and as metric, normed, Hilbert and Euclidean space
variants. The data is represented by NumPy arrays.

List of classes
---------------

+-------------+--------------+----------------------------------------+
|Class name   |Direct        |Description                             |
|             |Ancestors     |                                        |
+=============+==============+========================================+
|`Ntuples`    |`Set`         |Basic class of `n`-tuples where each    |
|             |              |entry is of the same type               |
+-------------+--------------+----------------------------------------+
|`Fn`         |`EuclideanCn` |`HilbertRn` with the standard inner     |
|             |              |(dot) product                           |
+-------------+--------------+----------------------------------------+
|`Cn`         |`Ntuples`,    |`n`-tuples of complex numbers with      |
|             |`Algebra`     |vector-vector multiplication            |
+-------------+--------------+----------------------------------------+
|`Rn`         |`Cn`          |`n`-tuples of real numbers with         |
|             |              |vector-vector multiplication            |
+-------------+--------------+----------------------------------------+



Space attributes and methods
----------------------------
The following tables summarize all attributes and methods of spaces in
this module. Each table reflects the *added* features for the
respective class.

**`Ntuples` and subclasses:**

Attributes:

+----------+-------------+------------------------------------------+
|Name      |Type         |Description                               |
+==========+=============+==========================================+
|`dim`     |`int`        |The number of entries per tuple           |
+----------+-------------+------------------------------------------+
|`dtype`   |`type`       |The data dype of each tuple entry         |
+----------+-------------+------------------------------------------+

Methods:

+-----------------+---------------+-----------------------------------+
|Signature        |Return type    |Description                        |
+=================+===============+===================================+
|`contains(other)`|`bool`         |Test if `other` is an element of   |
|                 |               |this space.                        |
+-----------------+---------------+-----------------------------------+
|`element         |`<space        |Create a space element. If `inp` is|
|(inp=None)`      |type>.Vector`  |`None`, merely memory is allocated.|
|                 |               |Otherwise, the element is created  |
|                 |               |from `inp`.                        |
+-----------------+---------------+-----------------------------------+
|`equals (other)` |`bool`         |Create a space element. If `inp` is|
|                 |               |`None`, merely memory is allocated.|
|                 |               |Otherwise, the element is created  |
|                 |               |from `inp`.                        |
+-----------------+---------------+-----------------------------------+

Magic methods:

+------------------------+---------------------+----------------------+
|Signature               |Provides syntax      |Implementation        |
+========================+=====================+======================+
|`s.__eq__(other)`       |`s == other`         |`equals(other)`       |
+------------------------+---------------------+----------------------+
|`s.__ne__(other)`       |`s != other`         |`not equals(other)`   |
+------------------------+---------------------+----------------------+
|`s.__contains__(other)` |`other in s`         |`contains(other)`     |
+------------------------+---------------------+----------------------+

**`Rn`/`Cn` and subclasses:**

Attributes:

+-----------+----------------+----------------------------------------+
|Name       |Type            |Description                             |
+===========+================+========================================+
|`field`    |`RealNumbers` or|The field over which the space is       |
|           |`ComplexNumbers`|defined                                 |
+-----------+----------------+----------------------------------------+

Methods:

+-----------------+---------------+-----------------------------------+
|Signature        |Return type    |Description                        |
+=================+===============+===================================+
|`lincomb(z, a, x,|`None`         |Calculate the linear combination   |
|b, y)`           |               |`z <-- a * x + b * y`.             |
+-----------------+---------------+-----------------------------------+
|`multiply(z, x,  |               |
|             y)` |`None`         |Calculate the pointwise            |
|                 |               |multiplication `z <-- x * y`.      |
+-----------------+---------------+-----------------------------------+
|`zero()`         |`<space        |Create a vector of zeros.          |
|                 |type>.Vector`  |                                   |
+-----------------+---------------+-----------------------------------+
|`dist(x, y)`     |`float`        |Distance between two space elements|
+-----------------+---------------+-----------------------------------+
|`norm(x)`        |`float`        |Length of a space element          |
+-----------------+---------------+-----------------------------------+
|`inner(x, y)`    |`scalar`       |Inner product of two space elements|
+-----------------+---------------+-----------------------------------+


Vector attributes and methods
-----------------------------
Similarly, the following tables incrementally summarize all attributes
and methods of vectors in this module.

**`Ntuples.Vector` and subclasses:**

Attributes:

+-----------+---------------+---------------------------------+
|Name       |Type           |Description                      |
+===========+===============+=================================+
|`data`     |`numpy.ndarray`|The container for the vector     |
|           |               |entries                          |
+-----------+---------------+---------------------------------+
|`data_ptr` |`int`          |A raw memory pointer to the data |
|           |               |container. Can be processed with |
|           |               |the `ctypes` module in Python.   |
+-----------+---------------+---------------------------------+
|`space`    |`Set`          |The space to which this vector   |
|           |               |belongs                          |
+-----------+---------------+---------------------------------+

Methods:

+-----------------+---------------+-----------------------------------+
|Signature        |Return type    |Description                        |
+=================+===============+===================================+
|`equals(other)`  |`bool`         |Test if `other` is equal to this   |
|                 |               |vector.                            |
+-----------------+---------------+-----------------------------------+
|`assign(other)`  |`None`         |Copy the values of `other` to this |
|                 |               |vector.                            |
+-----------------+---------------+-----------------------------------+
|`copy()`         |`<space        |Create a (deep) copy of this       |
|                 |type>.Vector`  |vector.                            |
+-----------------+---------------+-----------------------------------+

Magic methods:

+------------------------+---------------------+----------------------+
|Signature               |Provides syntax      |Implementation        |
+========================+=====================+======================+
|`v.__eq__(other)`       |`v == other`         |`equals(other)`       |
+------------------------+---------------------+----------------------+
|`v.__ne__(other)`       |`v != other`         |`not equals(other)`   |
+------------------------+---------------------+----------------------+
|`v.__getitem__(indices)`|`v[indices]`         |by NumPy's            |
|                        |                     |`__getitem__` method  |
+------------------------+---------------------+----------------------+
|`v.__setitem__(indices, |`v[indices] = values`|by NumPy's            |
|values)`                |                     |`__setitem__` method  |
+------------------------+---------------------+----------------------+

**`Rn.Vector`/`Cn.Vector` and subclasses:**

Attributes:

+-----------+----------------+----------------------------------------+
|Name       |Type            |Description                             |
+===========+================+========================================+
|`real`     |`Rn.Vector`     |Real part of this vector as view        |
|           |                |(modifications affect the original      |
|           |                |vector)                                 |
+-----------+----------------+----------------------------------------+
|`imag`     |`Rn.Vector`     |Imaginary part of this vector as view   |
|           |                |(modifications affect the original      |
|           |                |vector)                                 |
+-----------+----------------+----------------------------------------+

Methods:

+-----------------+---------------+-----------------------------------+
|Signature        |Return type    |Description                        |
+=================+===============+===================================+
|`set_zero()`     |`None`         |Set this vector's values to zero   |
+-----------------+---------------+-----------------------------------+

Magic methods:

+------------------------+---------------------+----------------------+
|Signature               |Provides syntax      |Implementation        |
+========================+=====================+======================+
|`v.__add__(other)`      |`v + other`          |`x = element()`;      |
|                        |                     |`lincomb(x, 1, v, 1,  |
|                        |                     |other)`               |
+------------------------+---------------------+----------------------+
|`v.__sub__(other)`      |`v - other`          |`x = element()`;      |
|                        |                     |`lincomb(x, 1, v, -1, |
|                        |                     |other)`               |
+------------------------+---------------------+----------------------+
|`v.__mul__(other)`      |`v * other`          |`x = element()`;      |
|                        |                     |`lincomb(x, other, v)`|
|                        |                     |**or**                |
|                        |                     |`x = v.copy();        |
|                        |                     |multiply(other, x)`   |
+------------------------+---------------------+----------------------+
|`v.__rmul__(other)`     |`other * v`          |`__mul__(other)`      |
+------------------------+---------------------+----------------------+
|`v.__truediv__(other)`  |`v / other`          |`__mul__(1.0/other)`  |
+------------------------+---------------------+----------------------+
|`v.__div__(other)`      |`v / other`          |same as `__truediv__` |
+------------------------+---------------------+----------------------+
|`v.__iadd__(other)`     |`v += other`         |`lincomb(v, 1, v, 1,  |
|                        |                     |other)`               |
+------------------------+---------------------+----------------------+
|`v.__isub__(other)`     |`v -= other`         |`lincomb(v, 1, v, -1, |
|                        |                     |other)`               |
+------------------------+---------------------+----------------------+
|`v.__imul__(other)`     |`v *= other`         |`lincomb(v, other, v)`|
|                        |                     |**or**                |
|                        |                     |`multiply(other, v)`  |
+------------------------+---------------------+----------------------+
|`v.__itruediv__(other)` |`v /= other`         |`__imul__(1.0/other)` |
+------------------------+---------------------+----------------------+
|`v.__idiv__(other)`     |`v /= other`         |same as `__itruediv__`|
+------------------------+---------------------+----------------------+
|`v.__pos__()`           |`+v`                 |`copy()`              |
+------------------------+---------------------+----------------------+
|`v.__neg__()`           |`-v`                 |`x = element()`;      |
|                        |                     |`lincomb(x, -1, v)`   |
+------------------------+---------------------+----------------------+
|`dist(other)`    |`float`        |Distance between this vector and   |
|                 |               |`other`                            |
+-----------------+---------------+-----------------------------------+
|`norm()`         |`float`        |Length of this vector and          |
+-----------------+---------------+-----------------------------------+
|`inner(other)`   |`float`        |Inner product of this vector with  |
|                 |               |`other`                            |
+-----------------+---------------+-----------------------------------+

"""

# Imports for common Python 2/3 codebase
from __future__ import print_function, division, absolute_import
from __future__ import unicode_literals
from future import standard_library
standard_library.install_aliases()
from builtins import int, super
from future.utils import with_metaclass

# External module imports
from abc import ABCMeta, abstractmethod
import numpy as np
import ctypes
from scipy.linalg.blas import get_blas_funcs
from numbers import Integral
import platform

# ODL imports
from odl.space.set import Set, RealNumbers, ComplexNumbers
from odl.space.space import LinearSpace
from odl.utility.utility import array1d_repr, array1d_str, dtype_repr


__all__ = ('NtuplesBase', 'FnBase', 'Ntuples', 'Fn', 'Cn', 'Rn')


_type_map_c2r = {np.dtype('float32'): np.dtype('float32'),
                 np.dtype('float64'): np.dtype('float64'),
                 np.dtype('complex64'): np.dtype('float32'),
                 np.dtype('complex128'): np.dtype('float64')}

_type_map_r2c = {np.dtype('float32'): np.dtype('complex64'),
                 np.dtype('float64'): np.dtype('complex128')}

if platform.system() == 'Linux':
    _type_map_c2r.update({np.dtype('float128'): np.dtype('float128'),
                          np.dtype('complex256'): np.dtype('float128')})
    _type_map_r2c.update({np.dtype('float128'): np.dtype('complex256')})


class NtuplesBase(with_metaclass(ABCMeta, Set)):

    """Base class for sets of n-tuples independent of implementation."""

    def __init__(self, dim, dtype):
        """Initialize a new instance.

        Parameters
        ----------
        dim : `Integral`
            The number entries per tuple
        dtype : `object`
            The data type for each tuple entry. Can be provided in any
            way the `numpy.dtype()` function understands, most notably
            as built-in type, as one of NumPy's internal datatype
            objects or as string.
        """
        if not isinstance(dim, Integral) or dim < 0:
            raise TypeError('dimension {} is not a non-negative integer.'
                            ''.format(dim))
        self._dim = int(dim)
        self._dtype = np.dtype(dtype)

    @property
    def dtype(self):
        """The data type of each entry."""
        return self._dtype

    @property
    def dim(self):
        """The dimension of this space."""
        return self._dim

    def contains(self, other):
        """Test if `other` is contained in this space.

        Returns
        -------
        contains : `bool`
            `True` if `other` is an `NtuplesBase.Vector` instance and
            `other.space` is equal to this space, `False` otherwise.

        Examples
        --------
        >>> long_3 = Ntuples(3, dtype='int64')
        >>> long_3.element() in long_3
        True
        >>> long_3.element() in Ntuples(3, dtype='int32')
        False
        >>> long_3.element() in Ntuples(3, dtype='float64')
        False
        """
        return isinstance(other, NtuplesBase.Vector) and other.space == self

    def equals(self, other):
        """Test if `other` is equal to this space.

        Returns
        -------
        equals : `bool`
            `True` if `other` is an instance of this space's type
            with the same `dim` and `dtype`, otherwise `False`.

        Examples
        --------
        >>> int_3 = Ntuples(3, dtype=int)
        >>> int_3.equals(int_3)
        True

        Equality is not identity:

        >>> int_3a, int_3b = Ntuples(3, int), Ntuples(3, int)
        >>> int_3a.equals(int_3b)
        True
        >>> int_3a is int_3b
        False

        >>> int_3, int_4 = Ntuples(3, int), Ntuples(4, int)
        >>> int_3.equals(int_4)
        False
        >>> int_3, str_3 = Ntuples(3, 'int'), Ntuples(3, 'S2')
        >>> int_3.equals(str_3)
        False

        Equality can also be checked with "==":

        >>> int_3, int_4 = Ntuples(3, int), Ntuples(4, int)
        >>> int_3 == int_3
        True
        >>> int_3 == int_4
        False
        >>> int_3 != int_4
        True
        """
        return (type(self) == type(other) and
                self.dim == other.dim and
                self.dtype == other.dtype)

    def __repr__(self):
        """s.__repr__() <==> repr(s)."""
        return '{}({}, {})'.format(self.__class__.__name__, self.dim,
                                   dtype_repr(self.dtype))

    def __str__(self):
        """s.__str__() <==> str(s)."""
        return '{}({}, {})'.format(self.__class__.__name__, self.dim,
                                   dtype_repr(self.dtype))

    class Vector(with_metaclass(ABCMeta, object)):

        """Abstract class for representation of n-tuples.

        Defines abstract attributes and concrete ones which are
        independent of data representation.
        """

        def __init__(self, space, *args, **kwargs):
            """Initialize a new instance."""
<<<<<<< HEAD
            if data.dtype != space.dtype:
                raise TypeError('data type {} not equal to dtype {}.'
                                ''.format(data.dtype, space.dtype))

            if data.shape != (space.dim,):
                raise ValueError('data shape {} not equal to `(space.dim,)` '
                                 '{}.'.format(data.shape, (space.dim,)))
=======
>>>>>>> f0f4e272

            self._space = space

        @property
        def space(self):
            """The space this vector belongs to."""
            return self._space

        @abstractmethod
        def copy(self):
            """Create an identical (deep) copy of this vector."""

<<<<<<< HEAD
            Returns
            -------
            copy : `Ntuples.Vector`
                The deep copy

            Examples
            --------
            >>> vec1 = Ntuples(3, 'int').element([1, 2, 3])
            >>> vec2 = vec1.copy()
            >>> vec2
            Ntuples(3, int).element([1, 2, 3])
            >>> vec1 == vec2
            True
            >>> vec1 is vec2
            False
            """
            return self.space.element(self.data.copy())
=======
        @abstractmethod
        def asarray(self):
            """Extract the data of this array as a numpy array."""
>>>>>>> f0f4e272

        def __len__(self):
            """v.__len__() <==> len(v).

            Return the space dimension.
            """
            return self.space.dim

        @abstractmethod
        def equals(self, other):
            """Test if `other` is equal to this vector.

            Returns
            -------
            equals : `bool`
                `True` if all entries of `other` are equal to this
                vector's entries, `False` otherwise.
            """

        @abstractmethod
        def __getitem__(self, indices):
            """Access values of this vector.

            Parameters
            ----------
            indices : `int` or `slice`
                The position(s) that should be accessed

            Returns
            -------
            values : `space.dtype` or `space.Vector`
                The value(s) at the index (indices)
            """

        @abstractmethod
        def __setitem__(self, indices, values):
            """Set values of this vector.

            Parameters
            ----------
            indices : `int` or `slice`
                The position(s) that should be set
            values : {scalar, array-like, `Ntuples.Vector`}
                The value(s) that are to be assigned.

                If `index` is an `int`, `value` must be single value.

                If `index` is a `slice`, `value` must be broadcastable
                to the size of the slice (same size, shape (1,)
                or single value).
            """

        def __eq__(self, other):
            """`vec.__eq__(other) <==> vec == other`."""
            return self.equals(other)

        def __ne__(self, other):
            """`vec.__ne__(other) <==> vec != other`."""
            return not self.equals(other)

        def __str__(self):
            """`vec.__str__() <==> str(vec)`."""
            return array1d_str(self)

        def __repr__(self):
            """`vec.__repr__() <==> repr(vec)`."""
            return '{!r}.element({})'.format(self.space,
                                             array1d_repr(self))


class Ntuples(NtuplesBase):

    """The set of `n`-tuples of arbitrary type.

    See also
    --------
    See the module documentation for attributes, methods etc.
    """

    def element(self, inp=None, data_ptr=None):
        """Create a new element.

        Parameters
        ----------
        inp : array-like or scalar, optional
            Input to initialize the new element.

            If `inp` is `None`, an empty element is created with no
            guarantee of its state (memory allocation only).

            If `inp` is a `numpy.ndarray` of shape `(dim,)` and the
            same data type as this space, the array is wrapped, not
            copied.
            Other array-like objects are copied (with broadcasting
            if necessary).

            If a single value is given, it is copied to all entries.

        Returns
        -------
        element : `Ntuples.Vector`
            The new element created (from `inp`).

        Note
        ----
        This method preserves "array views" of correct size and type,
        see the examples below.

        Examples
        --------
        >>> strings3 = Ntuples(3, dtype='U1')  # 1-char strings
        >>> x = strings3.element(['w', 'b', 'w'])
        >>> print(x)
        [w, b, w]
        >>> x.space
        Ntuples(3, '<U1')

        Array views are preserved:

        >>> strings2 = Ntuples(2, dtype='U1')  # 1-char unicode
        >>> x = strings3.element(['w', 'b', 'w'])
        >>> y = strings2.element(x[::2])  # view into x
        >>> y[:] = 'x'
        >>> print(y)
        ['x', 'x']
        >>> print(x)
<<<<<<< HEAD
        [x, b, x]
=======
        ['x', 'b', 'x']

        construction from data_ptr

        >>> R3 = Ntuples(3, dtype=int)
        >>> x = R3.element([1, 2, 3])
        >>> y = R3.element(data_ptr=x.data_ptr)
        >>> y
        Ntuples(3, int).element([1, 2, 3])
        >>> y[0] = 5
        >>> x
        Ntuples(3, int).element([5, 2, 3])

>>>>>>> f0f4e272
        """
        if inp is None:
            if data_ptr is None:
                arr = np.empty(self.dim, dtype=self.dtype)
                return self.Vector(self, arr)
            else:
                ctype_array_def = ctypes.c_byte * (self.dim *
                                                   self.dtype.itemsize)
                as_ctype_array = ctype_array_def.from_address(data_ptr)
                as_numpy_array = np.ctypeslib.as_array(as_ctype_array)
                arr = as_numpy_array.view(dtype=self.dtype)
                return self.Vector(self, arr)
        else:
            if data_ptr is None:
                if isinstance(inp, Ntuples.Vector):
                    return self.element(inp=inp.data)

                inp = np.atleast_1d(inp).astype(self.dtype, copy=False)

                if inp.shape == (1,):
                    arr = np.empty(self.dim, dtype=self.dtype)
                    arr[:] = inp
                elif inp.shape == (self.dim,):
                    arr = inp
                else:
                    raise ValueError('input shape {} not broadcastable to '
                                     'shape ({},).'.format(inp.shape,
                                                           self.dim))
                return self.Vector(self, arr)
            else:
                raise TypeError("Cannot provide both inp and data_ptr")

    class Vector(NtuplesBase.Vector):

        """Representation of an `Ntuples` element.

        See also
        --------
        See the module documentation for attributes, methods etc.
        """

        def __init__(self, space, data):
            """Initialize a new instance."""
            if not isinstance(space, Ntuples):
                raise TypeError('{!r} not an `Ntuples` instance.'
                                ''.format(space))

            if not isinstance(data, np.ndarray):
                raise TypeError('data {!r} not a `numpy.ndarray` instance.'
                                ''.format(data))

            if data.dtype != space.dtype:
                raise TypeError('data {!r} not of dtype `{!r}`.'
                                ''.format(data, space.dtype))

            self._data = data

            super().__init__(space)

        @property
        def data(self):
            """The raw numpy array representing the data."""
            return self._data

        @property
        def asarray(self):
            """Extract the data of this array as a numpy array."""
            return self.data.copy()

        @property
        def data_ptr(self):
            """A raw pointer to the data container.

            Examples
            --------
            >>> import ctypes
            >>> vec = Ntuples(3, 'int32').element([1, 2, 3])
            >>> arr_type = ctypes.c_int32 * 3
            >>> buffer = arr_type.from_address(vec.data_ptr)
            >>> arr = np.frombuffer(buffer, dtype='int32')
            >>> print(arr)
            [1 2 3]

            In-place modification via pointer:

            >>> arr[0] = 5
            >>> print(vec)
            [5, 2, 3]
            """
            return self._data.ctypes.data

        def equals(self, other):
            """Test if `other` is equal to this vector.

            Returns
            -------
            equals :  `bool`
                `True` if all entries of `other` are equal to this
                vector's entries, `False` otherwise.

            Note
            ----
            Space membership is not checked, hence vectors from
            different spaces can be equal.

            Examples
            --------
            >>> vec1 = Ntuples(3, int).element([1, 2, 3])
            >>> vec2 = Ntuples(3, int).element([-1, 2, 0])
            >>> vec1.equals(vec2)
            False
            >>> vec2 = Ntuples(3, int).element([1, 2, 3])
            >>> vec1.equals(vec2)
            True
            >>> vec1 == vec2  # equivalent
            True

            Space membership matters:

            >>> vec2 = Ntuples(3, float).element([1, 2, 3])
            >>> vec1.equals(vec2) and vec2.equals(vec1)
            False
            """
            if other is self:
                return True
            elif other not in self.space:
                return False
            else:
                return np.all(self.data == other.data)

        def copy(self):
            """Create an identical (deep) copy of this vector.

            Returns
            -------
            copy : `Ntuples.Vector`
                The deep copy

            Examples
            --------
            >>> vec1 = Ntuples(3, int).element([1, 2, 3])
            >>> vec2 = vec1.copy()
            >>> vec2
            Ntuples(3, int).element([1, 2, 3])
            >>> vec1 == vec2
            True
            >>> vec1 is vec2
            False
            """
            return self.space.element(self.data.copy())

        def __getitem__(self, indices):
            """Access values of this vector.

            Parameters
            ----------
            indices : `int` or `slice`
                The position(s) that should be accessed

            Returns
            -------
            values : `space.dtype` or `space.Vector`
                The value(s) at the index (indices)


            Examples
            --------
            >>> str_3 = Ntuples(3, dtype='U6')  # 6-char unicode
            >>> x = str_3.element(['a', 'Hello!', '0'])
            >>> print(x[0])
            a
            >>> print(x[1:3])
            [Hello!, 0]
            >>> x[1:3].space
            Ntuples(2, '<U6')
            """
            try:
                return self.data[int(indices)]  # single index
            except TypeError:
                arr = self.data[indices]
                return Ntuples(len(arr), self.space.dtype).element(arr)

        def __setitem__(self, indices, values):
            """Set values of this vector.

            Parameters
            ----------
            indices : `int` or `slice`
                The position(s) that should be set
            values : {scalar, array-like, `Ntuples.Vector`}
                The value(s) that are to be assigned.

                If `index` is an `int`, `value` must be single value.

                If `index` is a `slice`, `value` must be broadcastable
                to the size of the slice (same size, shape (1,)
                or single value).

            Returns
            -------
            None

            Examples
            --------
            >>> int_3 = Ntuples(3, 'int')
            >>> x = int_3.element([1, 2, 3])
            >>> x[0] = 5
            >>> x
            Ntuples(3, int).element([5, 2, 3])

            Assignment from array-like structures or another
            vector:

            >>> y = Ntuples(2, 'short').element([-1, 2])
            >>> x[:2] = y
            >>> x
            Ntuples(3, int).element([-1, 2, 3])
            >>> x[1:3] = [7, 8]
            >>> x
            Ntuples(3, int).element([-1, 7, 8])
            >>> x[:] = np.array([0, 0, 0])
            >>> x
            Ntuples(3, int).element([0, 0, 0])

            Broadcasting is also supported:

            >>> x[1:3] = -2.
            >>> x
            Ntuples(3, int).element([0, -2, -2])

            Be aware of unsafe casts and over-/underflows, there
            will be warnings at maximum.

            >>> x = Ntuples(2, 'int8').element([0, 0])
            >>> maxval = 127  # maximum signed 8-bit int
            >>> x[0] = maxval + 1
            >>> x
            Ntuples(2, 'int8').element([-128, 0])
            >>> x[:] = np.arange(2, dtype='int64')
            >>> x
            Ntuples(2, 'int8').element([0, 1])
            """
            if isinstance(values, Ntuples.Vector):
                return self.data.__setitem__(indices, values.data)
            else:
                return self.data.__setitem__(indices, values)


class FnBase(with_metaclass(ABCMeta, NtuplesBase, LinearSpace)):

    """Base class for :math:`F^n` independent of implementation."""

    def __init__(self, dim, dtype):
        """Initialize a new instance.

        Parameters
        ----------
        dim : `int`
            The dimension of the space
        dtype : `type`
            The data type of the storage array. Can be provided in any
            way the `numpy.dtype()` function understands, most notably
            as built-in type, as one of NumPy's internal datatype
            objects or as string.
            Only scalar data types (numbers) are allowed.
        """
        super().__init__(dim, dtype)
        if not np.issubsctype(self._dtype, np.number):
            raise TypeError('{} not a scalar data type.'.format(dtype))

        dummy = np.empty(0, dtype=self._dtype)
        if np.isrealobj(dummy):
            self._field = RealNumbers()
        else:
            self._field = ComplexNumbers()

    @abstractmethod
    def zero(self):
        """Create a vector of zeros."""

    @property
    def field(self):
        """The field of this space."""
        return self._field

    @abstractmethod
    def _multiply(self, z, x, y):
        """The entry-wise product of two vectors, assigned to `z`."""

    class Vector(with_metaclass(ABCMeta, NtuplesBase.Vector,
                                LinearSpace.Vector)):

        """Abstract class for representation of :math:`F^n` vectors.

        Defines abstract attributes and concrete ones which are
        independent of data representation.
        """


def _lincomb(z, a, x, b, y, dtype):
    """Raw linear combination depending on data type."""
    def fallback_axpy(x, y, n, a):
        """Fallback axpy implementation avoiding copy."""
        if a != 0:
            y /= a
            y += x
            y *= a
        return y

    def fallback_scal(a, x, n):
        """Fallback scal implementation."""
        x *= a
        return x

    def fallback_copy(x, y, n):
        """Fallback copy implementation."""
        y[...] = x[...]
        return y

    if (dtype in (np.float32, np.float64, np.complex64, np.complex128) and
            all(a.flags.contiguous for a in (x.data, y.data, z.data))):
        # pylint: disable=unbalanced-tuple-unpacking
        axpy, scal, copy = get_blas_funcs(
            ['axpy', 'scal', 'copy'], arrays=(x.data, y.data))
    else:
        axpy, scal, copy = (fallback_axpy, fallback_scal, fallback_copy)

    if x is y and b != 0:
        # x is aligned with y -> z = (a+b)*x
        _lincomb(z, a+b, x, 0, x, dtype)
    elif z is x and z is y:
        # All the vectors are aligned -> z = (a+b)*z
        scal(a+b, z.data, len(z))
    elif z is x:
        # z is aligned with x -> z = a*z + b*y
        if a != 1:
            scal(a, z.data, len(z))
        if b != 0:
            axpy(y.data, z.data, len(z), b)
    elif z is y:
        # z is aligned with y -> z = a*x + b*z
        if b != 1:
            scal(b, z.data, len(z))
        if a != 0:
            axpy(x.data, z.data, len(z), a)
    else:
        # We have exhausted all alignment options, so x != y != z
        # We now optimize for various values of a and b
        if b == 0:
            if a == 0:  # Zero assignment -> z = 0
                z.data[:] = 0
            else:  # Scaled copy -> z = a*x
                copy(x.data, z.data, len(z))
                if a != 1:
                    scal(a, z.data, len(z))
        else:
            if a == 0:  # Scaled copy -> z = b*y
                copy(y.data, z.data, len(z))
                if b != 1:
                    scal(b, z.data, len(z))

            elif a == 1:  # No scaling in x -> z = x + b*y
                copy(x.data, z.data, len(z))
                axpy(y.data, z.data, len(z), b)
            else:  # Generic case -> z = a*x + b*y
                copy(y.data, z.data, len(z))
                if b != 1:
                    scal(b, z.data, len(z))
                axpy(x.data, z.data, len(z), a)


def _dist(x, y):
    # TODO: optimize
    return np.linalg.norm(x.data-y.data)


def _norm(x):
    # TODO: optimize
    return np.linalg.norm(x.data)


def _inner(x, y):
    # TODO: optimize
    return np.inner(x.data, y.data)


def _dist_default(x, y):
    return (x-y).norm()


def _norm_default(x):
    return np.sqrt(x.inner(x))


def _inner_default(x, y):
    raise NotImplementedError("Inner not implemented in this space")


class Fn(FnBase, Ntuples):

    """The vector space :math:`F^n` with vector multiplication.

    This space implements n-tuples of elements from a field :math:`F`,
    which can be the real or the complex numbers.

    Its elements are represented as instances of the inner `Fn.Vector`
    class.

    See also
    --------
    See the module documentation for attributes, methods etc.
    """

    def __init__(self, dim, dtype, **kwargs):
        """Initialize a new instance.

        Parameters
        ----------
        dim : `int`
            The dimension of the space
        dtype : `type`
            The data type of the storage array. Can be provided in any
            way the `numpy.dtype()` function understands, most notably
            as built-in type, as one of NumPy's internal datatype
            objects or as string.
            Only scalar data types are allowed.

        kwargs : {'dist', 'norm', 'inner'}
            `dist` : `callable`, optional (Default: `norm(x-y)`)
                The distance function defining a metric on :math:`F^n`. It
                must accept two array arguments and fulfill the following
                conditions for any vectors `x`, `y` and `z`:

                - `dist(x, y) == dist(y, x)`
                - `dist(x, y) >= 0`
                - `dist(x, y) == 0` (approx.) if and only if `x == y`
                  (approx.)
                - `dist(x, y) <= dist(x, z) + dist(z, y)`

            `norm` : `callable`, optional (Default: `sqrt(inner(x,y))`)
                The norm implementation. It must accept an array-like
                argument, return a `RealNumber` and satisfy the following
                properties:

                - `norm(x) >= 0`
                - `norm(x) == 0` (approx.) only if `x == 0` (approx.)
                - `norm(s * x) == abs(s) * norm(x)` for `s` scalar
                - `norm(x + y) <= norm(x) + norm(y)`

            `inner` : `callable`, optional
                The inner product implementation. It must accept two
                array-like arguments, return a complex number and satisfy
                the following conditions for all vectors `x`, `y` and `z`
                and scalars `s`:

                 - `inner(x, y) == conjugate(inner(y, x))`
                 - `inner(s * x, y) == s * inner(x, y)`
                 - `inner(x + z, y) == inner(x, y) + inner(z, y)`
                 - `inner(x, x) == 0` (approx.) only if `x == 0` (approx.)
        """
        super().__init__(dim, dtype)

        dist = kwargs.get('dist', _dist_default)
        if not callable(dist):
            raise TypeError('distance function {!r} not callable.'
                            ''.format(dist))
        self._dist_impl = dist

        norm = kwargs.get('norm', _norm_default)
        if not callable(norm):
            raise TypeError('norm function {!r} not callable.'.format(norm))
        self._norm_impl = norm

        inner = kwargs.get('inner', _inner_default)
        if not callable(inner):
            raise TypeError('inner product function {!r} not callable.'
                            ''.format(inner))
        self._inner_impl = inner

    def _lincomb(self, z, a, x, b, y):
        """Linear combination of `x` and `y`.

        Calculate `z = a * x + b * y` using optimized BLAS routines if
        possible.

        Parameters
        ----------
        z : `Fn.Vector`
            The Vector that the result is written to.
        a, b : `field` element
            Scalar to multiply `x` and `y` with.
        x, y : `Fn.Vector`
            The summands

        Returns
        -------
        None

        Examples
        --------
        >>> c3 = Cn(3)
        >>> x = c3.element([1+1j, 2-1j, 3])
        >>> y = c3.element([4+0j, 5, 6+0.5j])
        >>> z = c3.element()
        >>> c3.lincomb(z, 2j, x, 3-1j, y)
        >>> z
        Cn(3).element([(10-2j), (17-1j), (18.5+1.5j)])
        """
        _lincomb(z, a, x, b, y, self.dtype)

    def _dist(self, x, y):
        """Calculate the distance between two vectors.

        Parameters
        ----------
        x, y : `Fn.Vector`
            The vectors whose mutual distance is calculated

        Returns
        -------
        dist : `float`
            Distance between the vectors

        Examples
        --------
        >>> from numpy.linalg import norm
        >>> c2_2 = Cn(2, dist=lambda x, y: norm(x - y, ord=2))
        >>> x = c2_2.element([3+1j, 4])
        >>> y = c2_2.element([1j, 4-4j])
        >>> c2_2.dist(x, y)
        5.0

        >>> c2_2 = Cn(2, dist=lambda x, y: norm(x - y, ord=1))
        >>> x = c2_2.element([3+1j, 4])
        >>> y = c2_2.element([1j, 4-4j])
        >>> c2_2.dist(x, y)
        7.0
        """
        return self._dist_impl(x, y)

    def _norm(self, x):
        """Calculate the norm of a vector.

        Parameters
        ----------
        x : `Fn.Vector`
            The vector whose norm is calculated

        Returns
        -------
        norm : `float`
            Norm of the vector

        Examples
        --------
        >>> import numpy as np
        >>> c2_2 = Cn(2, norm=np.linalg.norm)  # 2-norm
        >>> x = c2_2.element([3+1j, 1-5j])
        >>> c2_2.norm(x)
        6.0

        >>> from functools import partial
        >>> c2_1 = Cn(2, norm=partial(np.linalg.norm, ord=1))
        >>> x = c2_1.element([3-4j, 12+5j])
        >>> c2_1.norm(x)
        18.0
        """
        return self._norm_impl(x)

    def _inner(self, x, y):
        """Raw inner product of two vectors.

        Parameters
        ----------

        x, y : `Cn.Vector`
            The vectors whose inner product is calculated

        Returns
        -------
        inner : `complex`
            Inner product of `x` and `y`.

        Examples
        --------
        >>> import numpy as np
        >>> c3 = Cn(2, inner=lambda x, y: np.vdot(y, x))
        >>> x = c3.element([5+1j, -2j])
        >>> y = c3.element([1, 1+1j])
        >>> c3.inner(x, y) == (5+1j)*1 + (-2j)*(1-1j)
        True
        >>> weights = np.array([1., 2.])
        >>> c3w = Cn(2, inner=lambda x, y: np.vdot(weights * y, x))
        >>> x = c3w.element(x)  # elements must be cast (no copy)
        >>> y = c3w.element(y)
        >>> c3w.inner(x, y) == 1*(5+1j)*1 + 2*(-2j)*(1-1j)
        True
        """
        return self._inner_impl(x, y)

    def _multiply(self, z, x, y):
        """The entry-wise product of two vectors, assigned to `z`.

        Parameters
        ----------
        z : `Cn.Vector`
            The result vector
        x : `Cn.Vector`
            First factor
        y : `Cn.Vector`
            Second factor, used to store the result

        Returns
        -------
        None

        Examples
        --------
        >>> c3 = Cn(3)
        >>> x = c3.element([5+1j, 3, 2-2j])
        >>> y = c3.element([1, 2+1j, 3-1j])
        >>> z = c3.element()
        >>> c3.multiply(z, x, y)
        >>> z
        Cn(3).element([(5+1j), (6+3j), (4-8j)])
        """
        if z is x and z is y:  # z = z*z
            z.data[:] *= z.data
        elif z is x:  # z = z*y
            z.data[:] *= y.data
        elif z is y:  # z = z*x
            z.data[:] *= x.data
        else:  # z = x*y
            z.data[:] = x.data
            z.data[:] *= y.data

    def zero(self):
        """Create a vector of zeros.

        Examples
        --------
        >>> c3 = Cn(3)
        >>> x = c3.zero()
        >>> x
        Cn(3).element([0j, 0j, 0j])
        """
        return self.element(np.zeros(self.dim, dtype=self.dtype))

    def equals(self, other):
        """Test if `other` is equal to this space.

        Returns
        -------
        equals : `bool`
            `True` if `other` is an instance of this space's type
            with the same `dim` and `dtype`, and **identical**
            distance function, otherwise `False`.

        Examples
        --------
        >>> from numpy.linalg import norm
        >>> def dist(x, y, ord):
        ...     return norm(x - y, ord)

        >>> from functools import partial
        >>> dist2 = partial(dist, ord=2)
        >>> c3 = Cn(3, dist=dist2)
        >>> c3_same = Cn(3, dist=dist2)
        >>> c3.equals(c3_same)
        True
        >>> c3 == c3_same  # equivalent
        True

        Different `dist` functions result in different spaces:

        >>> dist1 = partial(dist, ord=1)
        >>> c3_1 = Cn(3, dist=dist1)
        >>> c3_2 = Cn(3, dist=dist2)
        >>> c3_1.equals(c3_2)
        False

        Be careful with Lambdas - they result in non-identical function
        objects:

        >>> c3_lambda1 = Cn(3, dist=lambda x, y: norm(x-y, ord=1))
        >>> c3_lambda2 = Cn(3, dist=lambda x, y: norm(x-y, ord=1))
        >>> c3_lambda1.equals(c3_lambda2)
        False
        """
        return (super().equals(other) and
                self._dist_impl == other._dist_impl and
                self._norm_impl == other._norm_impl and
                self._inner_impl == other._inner_impl)

    class Vector(FnBase.Vector, Ntuples.Vector):

        """Representation of an `Fn` element.

        See also
        --------
        See the module documentation for attributes, methods etc.
        """

        def __init__(self, space, data):
            """Initialize a new instance."""
            if not isinstance(space, Fn):
                raise TypeError('{!r} not an `Fn` instance.'
                                ''.format(space))

            if not isinstance(data, np.ndarray):
                raise TypeError('data {!r} not a `numpy.ndarray` instance.'
                                ''.format(data))
            super().__init__(space, data)


class Cn(Fn):

    """The complex vector space :math:`C^n` with vector multiplication.

    Its elements are represented as instances of the inner `Fn.Vector`
    class.

    See also
    --------
    See the module documentation for attributes, methods etc.
    """

    def __init__(self, dim, dtype=np.complex128, **kwargs):
        """Initialize a new instance.

        Only complex floating-point data types are allowed.
        """
        # TODO: remove inner if norm or dist is provided
        dist = kwargs.pop('dist', _dist)
        norm = kwargs.pop('norm', _norm)
        inner = kwargs.pop('inner', _inner)
        super().__init__(dim, dtype, dist=dist, norm=norm, inner=inner,
                         **kwargs)

        if not np.iscomplexobj(np.empty(0, dtype=self._dtype)):
            raise TypeError('data type {} not a complex floating-point type.'
                            ''.format(dtype))
        self._real_dtype = _type_map_c2r[self._dtype]

    @property
    def real_dtype(self):
        """The corresponding real data type of this space."""
        return self._real_dtype

    def __repr__(self):
        """`cn.__repr__() <==> repr(cn)`."""
        if self.dtype == np.complex128:
            return 'Cn({})'.format(self.dim)
        else:
            return 'Cn({}, {!r})'.format(self.dim, self.dtype)

    def __str__(self):
        """`cn.__str__() <==> str(cn)`."""
        if self.dtype == np.complex128:
            return 'Cn({})'.format(self.dim)
        else:
            return 'Cn({}, {})'.format(self.dim, self.dtype)

    class Vector(Fn.Vector):
        """Representation of a `Cn` element.

        See also
        --------
        See the module documentation for attributes, methods etc.
        """

        @property
        def real(self):
            """The real part of this vector.

            Returns
            -------
            real : `Rn.Vector` view
                The real part this vector as a vector in `Rn`

            Examples
            --------
            >>> c3 = Cn(3)
            >>> x = c3.element([5+1j, 3, 2-2j])
            >>> x.real
            Rn(3).element([5.0, 3.0, 2.0])

            The `Rn` vector is really a view, so changes affect
            the original array:

            >>> x.real *= 2
            >>> x
            Cn(3).element([(10+1j), (6+0j), (4-2j)])
            """
            rn = Rn(self.space.dim, self.space.real_dtype)
            return rn.element(self.data.real)

        @real.setter
        def real(self, newreal):
            """The setter for the real part.

            This method is invoked by `vec.real = other`.

            Parameters
            ----------
            newreal : array-like or scalar
                The new real part for this vector.

            Examples
            --------
            >>> c3 = Cn(3)
            >>> x = c3.element([5+1j, 3, 2-2j])
            >>> a = Rn(3).element([0, 0, 0])
            >>> x.real = a
            >>> x
            Cn(3).element([1j, 0j, -2j])

            Other array-like types and broadcasting:

            >>> x.real = 1.0
            >>> x
            Cn(3).element([(1+1j), (1+0j), (1-2j)])
            >>> x.real = [0, 2, -1]
            >>> x
            Cn(3).element([1j, (2+0j), (-1-2j)])
            """
            self.real.data[:] = newreal

        @property
        def imag(self):
            """The imaginary part of this vector.

            Returns
            -------
            imag : `Rn.Vector`
                The imaginary part this vector as a vector in `Rn`

            Examples
            --------
            >>> c3 = Cn(3)
            >>> x = c3.element([5+1j, 3, 2-2j])
            >>> x.imag
            Rn(3).element([1.0, 0.0, -2.0])

            The `Rn` vector is really a view, so changes affect
            the original array:

            >>> x.imag *= 2
            >>> x
            Cn(3).element([(5+2j), (3+0j), (2-4j)])
            """
            rn = Rn(self.space.dim, self.space.real_dtype)
            return rn.element(self.data.imag)

        @imag.setter
        def imag(self, newimag):
            """The setter for the imaginary part.

            This method is invoked by `vec.imag = other`.

            Parameters
            ----------
            newreal : array-like or scalar
                The new imaginary part for this vector.

            Examples
            --------
            >>> x = Cn(3).element([5+1j, 3, 2-2j])
            >>> a = Rn(3).element([0, 0, 0])
            >>> x.imag = a; print(x)
            [(5+0j), (3+0j), (2+0j)]

            Other array-like types and broadcasting:

            >>> x.imag = 1.0; print(x)
            [(5+1j), (3+1j), (2+1j)]
            >>> x.imag = [0, 2, -1]; print(x)
            [(5+0j), (3+2j), (2-1j)]
            """
            self.imag.data[:] = newimag


class Rn(Fn):

    """The real vector space :math:`R^n` with vector multiplication.

    Its elements are represented as instances of the inner `Rn.Vector`
    class.

    See also
    --------
    See the module documentation for attributes, methods etc.
    """

    def __init__(self, dim, dtype=np.float64, **kwargs):
        """Initialize a new instance.

        Only real floating-point types are allowed.
        """
        # TODO: remove inner if norm or dist is provided
        dist = kwargs.pop('dist', _dist)
        norm = kwargs.pop('norm', _norm)
        inner = kwargs.pop('inner', _inner)
        super().__init__(dim, dtype, dist=dist, norm=norm, inner=inner,
                         **kwargs)

        if not np.isrealobj(np.empty(0, dtype=self._dtype)):
            raise TypeError('data type {} not a real floating-point type.'
                            ''.format(dtype))

    def __repr__(self):
        """`rn.__repr__() <==> repr(rn)`."""
        if self.dtype == np.float64:
            return 'Rn({})'.format(self.dim)
        else:
            return 'Rn({}, {!r})'.format(self.dim, self.dtype)

    def __str__(self):
        """`rn.__str__() <==> str(rn)`."""
        if self.dtype == np.float64:
            return 'Rn({})'.format(self.dim)
        else:
            return 'Rn({}, {})'.format(self.dim, self.dtype)


if __name__ == '__main__':
    from doctest import testmod, NORMALIZE_WHITESPACE
    testmod(optionflags=NORMALIZE_WHITESPACE)<|MERGE_RESOLUTION|>--- conflicted
+++ resolved
@@ -418,17 +418,6 @@
 
         def __init__(self, space, *args, **kwargs):
             """Initialize a new instance."""
-<<<<<<< HEAD
-            if data.dtype != space.dtype:
-                raise TypeError('data type {} not equal to dtype {}.'
-                                ''.format(data.dtype, space.dtype))
-
-            if data.shape != (space.dim,):
-                raise ValueError('data shape {} not equal to `(space.dim,)` '
-                                 '{}.'.format(data.shape, (space.dim,)))
-=======
->>>>>>> f0f4e272
-
             self._space = space
 
         @property
@@ -440,29 +429,9 @@
         def copy(self):
             """Create an identical (deep) copy of this vector."""
 
-<<<<<<< HEAD
-            Returns
-            -------
-            copy : `Ntuples.Vector`
-                The deep copy
-
-            Examples
-            --------
-            >>> vec1 = Ntuples(3, 'int').element([1, 2, 3])
-            >>> vec2 = vec1.copy()
-            >>> vec2
-            Ntuples(3, int).element([1, 2, 3])
-            >>> vec1 == vec2
-            True
-            >>> vec1 is vec2
-            False
-            """
-            return self.space.element(self.data.copy())
-=======
         @abstractmethod
         def asarray(self):
             """Extract the data of this array as a numpy array."""
->>>>>>> f0f4e272
 
         def __len__(self):
             """v.__len__() <==> len(v).
@@ -587,25 +556,20 @@
         >>> y = strings2.element(x[::2])  # view into x
         >>> y[:] = 'x'
         >>> print(y)
-        ['x', 'x']
+        [x, x]
         >>> print(x)
-<<<<<<< HEAD
         [x, b, x]
-=======
-        ['x', 'b', 'x']
-
-        construction from data_ptr
-
-        >>> R3 = Ntuples(3, dtype=int)
-        >>> x = R3.element([1, 2, 3])
-        >>> y = R3.element(data_ptr=x.data_ptr)
-        >>> y
-        Ntuples(3, int).element([1, 2, 3])
+
+        Construction from data pointer:
+
+        >>> int3 = Ntuples(3, dtype='int')
+        >>> x = int3.element([1, 2, 3])
+        >>> y = int3.element(data_ptr=x.data_ptr)
+        >>> print(y)
+        [1, 2, 3]
         >>> y[0] = 5
-        >>> x
-        Ntuples(3, int).element([5, 2, 3])
-
->>>>>>> f0f4e272
+        >>> print(x)
+        [5, 2, 3]
         """
         if inp is None:
             if data_ptr is None:
@@ -746,7 +710,7 @@
 
             Examples
             --------
-            >>> vec1 = Ntuples(3, int).element([1, 2, 3])
+            >>> vec1 = Ntuples(3, 'int').element([1, 2, 3])
             >>> vec2 = vec1.copy()
             >>> vec2
             Ntuples(3, int).element([1, 2, 3])

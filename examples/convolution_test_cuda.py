--- conflicted
+++ resolved
@@ -73,19 +73,15 @@
 
 
 
-#Continuous definition of problem
+# Continuous definition of problem
 continuousSpace = fs.L2(sets.Interval(0, 10))
 
-#Complicated functions to check performance
+# Complicated functions to check performance
 continuousKernel = continuousSpace.element(lambda x: np.exp(x/2)*np.cos(x*1.172))
 continuousRhs = continuousSpace.element(lambda x: x**2*np.sin(x)**2*(x > 5))
 
 #Discretization
-<<<<<<< HEAD
 rn = cs.CudaRn(5000)
-=======
-rn = cs.CudaRN(5000)
->>>>>>> 00ee31c4
 d = dd.uniform_discretization(continuousSpace, rn)
 kernel = d.element(continuousKernel)
 rhs = d.element(continuousRhs)
